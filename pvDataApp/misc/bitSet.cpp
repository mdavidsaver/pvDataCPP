--- conflicted
+++ resolved
@@ -13,11 +13,6 @@
 
 namespace epics { namespace pvData {
  
-<<<<<<< HEAD
-=======
-    //static DebugLevel debugLevel = lowDebug;
-
->>>>>>> bed4108f
     PVDATA_REFCOUNT_MONITOR_DEFINE(bitSet);
     
     BitSet::BitSet() : words(0), wordsLength(0), wordsInUse(0) {
