/*StatusCreateFactory.cpp*/
/**
 * Copyright - See the COPYRIGHT that is included with this distribution.
 * EPICS pvDataCPP is distributed subject to a Software License Agreement found
 * in file LICENSE that is included with this distribution.
 */
#include <cstddef>
#include <cstdlib>
#include <string>
#include <cstdio>
#include "lock.h"
#include "factory.h"
#include "byteBuffer.h"
#include "CDRMonitor.h"
#include "status.h"
#include "serializeHelper.h"

<<<<<<< HEAD
#include <epicsThread.h>

namespace epics { namespace pvData {

=======
namespace epics { namespace pvData {

//static DebugLevel debugLevel = lowDebug;

>>>>>>> bed4108f
PVDATA_REFCOUNT_MONITOR_DEFINE(status);

class StatusImpl : public Status
{
    public:
    
    StatusImpl(StatusType type, String message) :
        m_type(type), m_message(message)
    {
        PVDATA_REFCOUNT_MONITOR_CONSTRUCT(status);
    }

    StatusImpl(StatusType type, String message, String stackDump) :
        m_type(type), m_message(message), m_stackDump(stackDump)
    {
<<<<<<< HEAD
        PVDATA_REFCOUNT_MONITOR_CONSTRUCT(status);
=======
        PVDATA_REFCOUNT_MONITOR_DESTRUCT(status);
>>>>>>> bed4108f
    }
    
    virtual ~StatusImpl() {
        PVDATA_REFCOUNT_MONITOR_DESTRUCT(status);
    }
    
    virtual StatusType getType()
    {
        return m_type;    
    }
    

    virtual epics::pvData::String getMessage()
    {
        return m_message;
    }
    
    virtual epics::pvData::String getStackDump()
    {
        return m_stackDump;
    }
    
    virtual bool isOK()
    {
	   return (m_type == STATUSTYPE_OK);
    }
    
    virtual bool isSuccess()
    {
        return (m_type == STATUSTYPE_OK || m_type == STATUSTYPE_WARNING);
    }

    virtual void serialize(ByteBuffer *buffer, SerializableControl *flusher)
    {
		flusher->ensureBuffer(1);
		if (this == getStatusCreate()->getStatusOK())
		{
			// special code for okStatus (optimization)
			buffer->putByte((int8)-1);
		}
		else
		{
			buffer->putByte((int8)m_type);
			SerializeHelper::serializeString(m_message, buffer, flusher);
			SerializeHelper::serializeString(m_stackDump, buffer, flusher);
		}
    }
    
    virtual void deserialize(ByteBuffer *pbuffer, DeserializableControl *pflusher)
    {
	   throw new std::runtime_error("use getStatusCreate()->deserialize()");
    }

    virtual String toString()
    {
        String str;
        toString(&str, 0);
        return str;
    }

    virtual void toString(StringBuilder buffer, int indentLevel)
    {
        *buffer += "StatusImpl [type=";
        *buffer += StatusTypeName[m_type];
        if (!m_message.empty())
        {
            *buffer += ", message=";
            *buffer += m_message;
        }
        if (!m_stackDump.empty())
        {
            *buffer += ", stackDump=";
            *buffer += '\n';
            *buffer += m_stackDump;
        }
        *buffer += ']';
    }

    private:
    
    StatusType m_type;
    String m_message;
    String m_stackDump;
    
};



static epicsThreadOnceId statusFactoryInit = EPICS_THREAD_ONCE_INIT;


class StatusCreateImpl : public StatusCreate {
    public:
    
    StatusCreateImpl()
    {
        m_ok = createStatus(STATUSTYPE_OK, "OK", 0);
    }

    ~StatusCreateImpl()
    {
        delete m_ok;
    }
    
    virtual Status* getStatusOK() {
        return m_ok;
    }
        	
    virtual Status* createStatus(StatusType type, String message, BaseException* cause) {
        if (cause == 0)
            return new StatusImpl(type, message);
        else
        {
            return new StatusImpl(type, message, cause->what());
        }
    }
        	
    virtual Status* deserializeStatus(ByteBuffer* buffer, DeserializableControl* control) {
		control->ensureData(1);
		int8 typeCode = buffer->getByte();
		if (typeCode == (int8)-1)
			return m_ok;
		else {
			String message = SerializeHelper::deserializeString(buffer, control);
			String stackDump = SerializeHelper::deserializeString(buffer, control);
			return new StatusImpl((StatusType)typeCode, message, stackDump);
		}
    }

    static StatusCreateImpl* getInstance()
    {
        epicsThreadOnce(&statusFactoryInit, &StatusCreateImpl::init, 0);
        assert(singleton);
        return singleton;
    }

    private:
    
    Status* m_ok;
    
    static StatusCreateImpl *singleton;
    
    static void init(void*) {
        singleton = new StatusCreateImpl();
    }
    
};




StatusCreateImpl* StatusCreateImpl::singleton = 0;

StatusCreate* getStatusCreate() {
    return StatusCreateImpl::getInstance();
}

}}<|MERGE_RESOLUTION|>--- conflicted
+++ resolved
@@ -15,17 +15,10 @@
 #include "status.h"
 #include "serializeHelper.h"
 
-<<<<<<< HEAD
 #include <epicsThread.h>
 
 namespace epics { namespace pvData {
 
-=======
-namespace epics { namespace pvData {
-
-//static DebugLevel debugLevel = lowDebug;
-
->>>>>>> bed4108f
 PVDATA_REFCOUNT_MONITOR_DEFINE(status);
 
 class StatusImpl : public Status
@@ -41,11 +34,7 @@
     StatusImpl(StatusType type, String message, String stackDump) :
         m_type(type), m_message(message), m_stackDump(stackDump)
     {
-<<<<<<< HEAD
         PVDATA_REFCOUNT_MONITOR_CONSTRUCT(status);
-=======
-        PVDATA_REFCOUNT_MONITOR_DESTRUCT(status);
->>>>>>> bed4108f
     }
     
     virtual ~StatusImpl() {
