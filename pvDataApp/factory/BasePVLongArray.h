/*BasePVLongArray.h*/
#ifndef BASEPVLONGARRAY_H
#define BASEPVLONGARRAY_H
#include <cstddef>
#include <cstdlib>
#include <string>
#include <cstdio>
<<<<<<< HEAD
=======
#include <algorithm>
#include <epicsTypes.h>
>>>>>>> f751d075
#include "pvData.h"
#include "factory.h"
#include "AbstractPVScalarArray.h"
#include "serializeHelper.h"

using std::min;

namespace epics { namespace pvData {

    PVLongArray::~PVLongArray() {}

    PVLongArray::PVLongArray(PVStructure *parent,ScalarArrayConstPtr scalar)
    : PVScalarArray(parent,scalar) {}

    class BasePVLongArray : public PVLongArray {
    public:
        BasePVLongArray(PVStructure *parent,ScalarArrayConstPtr scalarArray);
        virtual ~BasePVLongArray();
        virtual void setCapacity(int capacity);
        virtual int get(int offset, int length, LongArrayData *data) ;
        virtual int put(int offset,int length,LongArray from,
           int fromOffset);
        virtual void shareData(int64 value[],int capacity,int length);
        // from Serializable
        virtual void serialize(ByteBuffer *pbuffer,SerializableControl *pflusher) ;
        virtual void deserialize(ByteBuffer *pbuffer,DeserializableControl *pflusher);
        virtual void serialize(ByteBuffer *pbuffer,
             SerializableControl *pflusher, int offset, int count) ;
        virtual void toString(StringBuilder buf);
        virtual void toString(StringBuilder buf,int indentLevel);
        virtual bool operator==(PVField& pv) ;
        virtual bool operator!=(PVField& pv) ;
    private:
        int64 *value;
    };

    BasePVLongArray::BasePVLongArray(PVStructure *parent,
        ScalarArrayConstPtr scalarArray)
<<<<<<< HEAD
    : PVLongArray(parent,scalarArray),value(new int64[0])
    { } 
=======
    : PVLongArray(parent,scalarArray),value(new epicsInt64[0])
    { }
>>>>>>> f751d075

    BasePVLongArray::~BasePVLongArray()
    {
        delete[] value;
    }

    void BasePVLongArray::setCapacity(int capacity)
    {
        if(PVArray::getCapacity()==capacity) return;
        if(!PVArray::isCapacityMutable()) {
            std::string message("not capacityMutable");
            PVField::message(message, errorMessage);
            return;
        }
        int length = PVArray::getLength();
        if(length>capacity) length = capacity;
<<<<<<< HEAD
        int64 *newValue = new int64[capacity]; 
=======
        epicsInt64 *newValue = new epicsInt64[capacity];
>>>>>>> f751d075
        for(int i=0; i<length; i++) newValue[i] = value[i];
        delete[]value;
        value = newValue;
        PVArray::setCapacityLength(capacity,length);
    }

    int BasePVLongArray::get(int offset, int len, LongArrayData *data)
    {
        int n = len;
        int length = PVArray::getLength();
        if(offset+len > length) {
            n = length-offset;
            if(n<0) n = 0;
        }
        data->data = value;
        data->offset = offset;
        return n;
    }

    int BasePVLongArray::put(int offset,int len,
        LongArray from,int fromOffset)
    {
        if(PVField::isImmutable()) {
            PVField::message("field is immutable",errorMessage);
            return 0;
        }
        if(from==value) return len;
        if(len<1) return 0;
        int length = PVArray::getLength();
        int capacity = PVArray::getCapacity();
        if(offset+len > length) {
            int newlength = offset + len;
            if(newlength>capacity) {
                setCapacity(newlength);
                newlength = PVArray::getCapacity();
                len = newlength - offset;
                if(len<=0) return 0;
            }
            length = newlength;
        }
        for(int i=0;i<len;i++) {
           value[i+offset] = from[i+fromOffset];
        }
        PVArray::setLength(length);
        PVField::postPut();
        return len;
    }

    void BasePVLongArray::shareData(
        int64 shareValue[],int capacity,int length)
    {
        delete[] value;
        value = shareValue;
        PVArray::setCapacityLength(capacity,length);
    }

    void BasePVLongArray::serialize(ByteBuffer *pbuffer,
            SerializableControl *pflusher) {
        serialize(pbuffer, pflusher, 0, getLength());
    }

    void BasePVLongArray::deserialize(ByteBuffer *pbuffer,
            DeserializableControl *pcontrol) {
        int size = SerializeHelper::readSize(pbuffer, pcontrol);
        if(size>=0) {
            // prepare array, if necessary
            if(size>getCapacity()) setCapacity(size);
            // retrieve value from the buffer
            int i = 0;
            while(true) {
                int maxIndex = min(size-i, (int)(pbuffer->getRemaining()
                        /sizeof(epicsInt64)))+i;
                for(; i<maxIndex; i++)
                    value[i] = pbuffer->getLong();
                if(i<size)
                    pcontrol->ensureData(sizeof(epicsInt64)); // TODO: is there a better way to ensureData?
                else
                    break;
            }
            // set new length
            setLength(size);
            postPut();
        }
        // TODO null arrays (size == -1) not supported
    }

    void BasePVLongArray::serialize(ByteBuffer *pbuffer,
            SerializableControl *pflusher, int offset, int count) {
        // cache
        int length = getLength();

        // check bounds
        if(offset<0)
            offset = 0;
        else if(offset>length) offset = length;
        if(count<0) count = length;

        int maxCount = length-offset;
        if(count>maxCount) count = maxCount;

        // write
        SerializeHelper::writeSize(count, pbuffer, pflusher);
        int end = offset+count;
        int i = offset;
        while(true) {
            int maxIndex = min(end-i, (int)(pbuffer->getRemaining()
                    /sizeof(epicsInt64)))+i;
            for(; i<maxIndex; i++)
                pbuffer->putLong(value[i]);
            if(i<end)
                pflusher->flushSerializeBuffer();
            else
                break;
        }
    }

    void BasePVLongArray::toString(StringBuilder buf)
    {
        toString(buf,1);
    }

    void BasePVLongArray::toString(StringBuilder buf,int indentLevel)
    {
        getConvert()->getString(buf,this,indentLevel);

        PVField::toString(buf,indentLevel);
    }

    bool BasePVLongArray::operator==(PVField& pv)
    {
        return getConvert()->equals(this, &pv);
    }

    bool BasePVLongArray::operator!=(PVField& pv)
    {
        return !(getConvert()->equals(this, &pv));
    }
}}
#endif  /* BASEPVLONGARRAY_H */<|MERGE_RESOLUTION|>--- conflicted
+++ resolved
@@ -5,11 +5,6 @@
 #include <cstdlib>
 #include <string>
 #include <cstdio>
-<<<<<<< HEAD
-=======
-#include <algorithm>
-#include <epicsTypes.h>
->>>>>>> f751d075
 #include "pvData.h"
 #include "factory.h"
 #include "AbstractPVScalarArray.h"
@@ -48,13 +43,8 @@
 
     BasePVLongArray::BasePVLongArray(PVStructure *parent,
         ScalarArrayConstPtr scalarArray)
-<<<<<<< HEAD
     : PVLongArray(parent,scalarArray),value(new int64[0])
     { } 
-=======
-    : PVLongArray(parent,scalarArray),value(new epicsInt64[0])
-    { }
->>>>>>> f751d075
 
     BasePVLongArray::~BasePVLongArray()
     {
@@ -71,11 +61,7 @@
         }
         int length = PVArray::getLength();
         if(length>capacity) length = capacity;
-<<<<<<< HEAD
         int64 *newValue = new int64[capacity]; 
-=======
-        epicsInt64 *newValue = new epicsInt64[capacity];
->>>>>>> f751d075
         for(int i=0; i<length; i++) newValue[i] = value[i];
         delete[]value;
         value = newValue;
@@ -147,11 +133,11 @@
             int i = 0;
             while(true) {
                 int maxIndex = min(size-i, (int)(pbuffer->getRemaining()
-                        /sizeof(epicsInt64)))+i;
+                        /sizeof(int64)))+i;
                 for(; i<maxIndex; i++)
                     value[i] = pbuffer->getLong();
                 if(i<size)
-                    pcontrol->ensureData(sizeof(epicsInt64)); // TODO: is there a better way to ensureData?
+                    pcontrol->ensureData(sizeof(int64)); // TODO: is there a better way to ensureData?
                 else
                     break;
             }
@@ -182,7 +168,7 @@
         int i = offset;
         while(true) {
             int maxIndex = min(end-i, (int)(pbuffer->getRemaining()
-                    /sizeof(epicsInt64)))+i;
+                    /sizeof(int64)))+i;
             for(; i<maxIndex; i++)
                 pbuffer->putLong(value[i]);
             if(i<end)
