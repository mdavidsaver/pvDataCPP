--- conflicted
+++ resolved
@@ -5,11 +5,6 @@
 #include <cstdlib>
 #include <string>
 #include <cstdio>
-<<<<<<< HEAD
-=======
-#include <algorithm>
-#include <epicsTypes.h>
->>>>>>> f751d075
 #include "pvData.h"
 #include "factory.h"
 #include "AbstractPVScalarArray.h"
@@ -48,13 +43,8 @@
 
     BasePVShortArray::BasePVShortArray(PVStructure *parent,
         ScalarArrayConstPtr scalarArray)
-<<<<<<< HEAD
     : PVShortArray(parent,scalarArray),value(new int16[0])
     { } 
-=======
-    : PVShortArray(parent,scalarArray),value(new epicsInt16[0])
-    { }
->>>>>>> f751d075
 
     BasePVShortArray::~BasePVShortArray()
     {
@@ -71,11 +61,7 @@
         }
         int length = PVArray::getLength();
         if(length>capacity) length = capacity;
-<<<<<<< HEAD
         int16 *newValue = new int16[capacity]; 
-=======
-        epicsInt16 *newValue = new epicsInt16[capacity];
->>>>>>> f751d075
         for(int i=0; i<length; i++) newValue[i] = value[i];
         delete[]value;
         value = newValue;
@@ -147,11 +133,11 @@
             int i = 0;
             while(true) {
                 int maxIndex = min(size-i, (int)(pbuffer->getRemaining()
-                        /sizeof(epicsInt16)))+i;
+                        /sizeof(int16)))+i;
                 for(; i<maxIndex; i++)
                     value[i] = pbuffer->getShort();
                 if(i<size)
-                    pcontrol->ensureData(sizeof(epicsInt16)); // TODO: is there a better way to ensureData?
+                    pcontrol->ensureData(sizeof(int16)); // TODO: is there a better way to ensureData?
                 else
                     break;
             }
@@ -182,7 +168,7 @@
         int i = offset;
         while(true) {
             int maxIndex = min(end-i, (int)(pbuffer->getRemaining()
-                    /sizeof(epicsInt16)))+i;
+                    /sizeof(int16)))+i;
             for(; i<maxIndex; i++)
                 pbuffer->putShort(value[i]);
             if(i<end)
