/* testBitSet.cpp */
/**
 * Copyright - See the COPYRIGHT that is included with this distribution.
 * EPICS pvData is distributed subject to a Software License Agreement found
 * in file LICENSE that is included with this distribution.
 */
/* Author:  Matej Sekoranja Date: 2010.10.18 */

#include <iostream>
#include <iomanip>
#include <stddef.h>
#include <stdlib.h>
#include <stddef.h>
#include <string.h>
#include <stdio.h>
#include <sstream>

#include <dbDefs.h>

#include <pv/bitSet.h>
#include <pv/serializeHelper.h>

#include <epicsUnitTest.h>
#include <testMain.h>

using namespace epics::pvData;
using std::string;

static string toString(BitSet& bitSet)
{
    std::ostringstream oss;
    oss << bitSet;
    return oss.str();
}

static void testGetSetClearFlip()
{
    testDiag("testGetSetClearFlip... ");

    // empty
    BitSet* b1 = new BitSet();
    testOk1(b1->isEmpty());
    testOk1(b1->cardinality() == 0);
    // to string check
    string str = toString(*b1);
    testOk1(str == "{}");

    // one
    b1->set(3);
    testOk1(b1->get(3));
    testOk1(!b1->isEmpty());
    testOk1(b1->cardinality() == 1);
    // to string check
    str = toString(*b1);
    testOk1(str == "{3}");

    // grow
    b1->set(66);
    b1->set(67);
    b1->set(68);
    testOk1(b1->cardinality() == 4);
    str = toString(*b1);
    testOk1(str == "{3, 66, 67, 68}");

    // clear one
    b1->clear(67);
    testOk1(b1->cardinality() == 3);
    str = toString(*b1);
    testOk1(str == "{3, 66, 68}");

    // flip
    b1->flip(66);
    b1->flip(130);
    testOk1(b1->cardinality() == 3);
    str = toString(*b1);
    testOk1(str == "{3, 68, 130}");

    // flip
    b1->set(130, false);
    b1->set(4, true);
    testOk1(b1->cardinality() == 3);
    str = toString(*b1);
    testOk1(str == "{3, 4, 68}");

    // clear all
    b1->clear();
    testOk1(b1->isEmpty());
    testOk1(b1->cardinality() == 0);
    str = toString(*b1);
    testOk1(str == "{}");

    delete b1;
}

static void testOperators()
{
    testDiag("testOperators... ");

    BitSet b1;
    testOk1(b1 == b1);
    BitSet b2;
    testOk1(b1 == b2);

    b1.set(1);
    testOk1(!(b1 == b2));

    testDiag("different internal length, but the same");
    b2.set(100);
    b2.set(1);
    b2.flip(100);
    testOk1(b1 == b2);

    testDiag("OR test");
    b2.set(65);
    b2.set(106);
    b2.set(105);
    b1 |= b2;
    string str = toString(b1);
    testOk1(str == "{1, 65, 105, 106}");
    b1.clear();
    b1 |= b2;
    str = toString(b1);
    testOk1(str == "{1, 65, 105, 106}");

    testDiag("AND test");
    b1.set(128);
    b1 &= b2;
    testOk1(b1 == b2);

    testDiag("XOR test");
    b1.set(128);
    b1 ^= b2;
    testOk1((b1.cardinality() == 1 && b1.get(128) == true));
    b1.clear();
    b2.clear();
    b1.set(1);
    b2.set(256);
    b1 ^= b2;
    testOk1((b1.cardinality() == 2 && b1.get(1) == true && b1.get(256) == true));
    

    testDiag("assign");
    b1 = b2;
    testOk1(b1 == b2);

    testDiag("or_and");
    b1.clear(); b1.set(2);
    b2.clear(); b2.set(66); b2.set(128);
    BitSet b3; b3.set(128); b3.set(520);
    b1.or_and(b2, b3);
    str = toString(b1);
    testOk1(str == "{2, 128}");

    b1.clear(); b1.set(1);
    b2.clear();
    b3.clear(); b3.set(1);
    std::cout<<"# "<<toString(b3)<<" |= "<<toString(b1)<<" & "<<toString(b2)<<"\n";
    b3.or_and(b1, b2);
    testOk(toString(b3) == "{1}", "%s == {1}", toString(b3).c_str());
}

static void tofrostring(const BitSet& in, const char *expect, size_t elen, int byteOrder)
{
    {
        std::vector<epicsUInt8> buf;
        serializeToVector(&in, byteOrder, buf);

        std::ostringstream astrm, estrm;

        bool match = buf.size()==elen;
        if(!match) testDiag("Lengths differ %u != %u", (unsigned)buf.size(), (unsigned)elen);
        for(size_t i=0, e=std::min(elen, buf.size()); i<e; i++) {
            astrm<<" "<<std::hex<<std::setfill('0')<<std::setw(2)<<int(buf[i]&0xff);
            estrm<<" "<<std::hex<<std::setfill('0')<<std::setw(2)<<int(expect[i]&0xff);
            match &= (buf[i]&0xff)==(expect[i]&0xff);
        }

        testDiag("expect %s", estrm.str().c_str());
        testDiag("actual %s", astrm.str().c_str());
        testOk(match, "Serialization %s", (byteOrder==EPICS_ENDIAN_BIG)?"BIG":"LITTLE");
    }

    {
        BitSet other;
        ByteBuffer ebuf((char*)expect, elen, byteOrder);
        try{
            deserializeFromBuffer(&other, ebuf);
        }catch(std::exception& e){
            testFail("Exception during deserialization");
            testSkip(1, "deserialize failed");
            return;
        }
        testOk(ebuf.getRemaining()==0, "buffer remaining 0 == %u", (unsigned)ebuf.getRemaining());

        std::ostringstream astrm, estrm;
        astrm << other;
        estrm << in;

        testOk(other==in,"%s == %s", astrm.str().c_str(), estrm.str().c_str());
    }
}

static void testSerialize()
{
    testDiag("testSerialization");

#define TOFRO(BB, BES, LES) do{tofrostring(BB, BES, NELEMENTS(LES)-1, EPICS_ENDIAN_BIG); \
    tofrostring(BB, LES, NELEMENTS(LES)-1, EPICS_ENDIAN_LITTLE);}while(0)
    {
        BitSet dut;
        TOFRO(dut, "\x00",
                   "\x00"); // zero size
    }
    {
        BitSet dut;
        dut.set(0);
        TOFRO(dut, "\x01\x01",
                   "\x01\x01");
    }
    {
        BitSet dut;
        dut.set(1);
        TOFRO(dut, "\x01\x02",
                   "\x01\x02");
    }
    {
        BitSet dut;
        dut.set(8);
        TOFRO(dut, "\x02\x00\x01",
                   "\x02\x00\x01"); // high 64-bit word always LSB
    }
    {
        BitSet dut;
        dut.set(55);
        dut.set(1);
        TOFRO(dut, "\x07\x02\x00\x00\x00\x00\x00\x80",
                   "\x07\x02\x00\x00\x00\x00\x00\x80");
    }
    {
        BitSet dut;
        dut.set(63);
        dut.set(1);
        TOFRO(dut, "\x08\x80\x00\x00\x00\x00\x00\x00\x02",
                   "\x08\x02\x00\x00\x00\x00\x00\x00\x80");
    }
    {
        BitSet dut;
        dut.set(64);
        dut.set(63);
        dut.set(8);
        dut.set(1);
        TOFRO(dut, "\x09\x80\x00\x00\x00\x00\x00\x01\x02\x01",
                   "\x09\x02\x01\x00\x00\x00\x00\x00\x80\x01");
    }
    {
        BitSet dut;
        dut.set(126);
        dut.set(64);
        dut.set(63);
        dut.set(1);
        TOFRO(dut, "\x10\x80\x00\x00\x00\x00\x00\x00\x02\x40\x00\x00\x00\x00\x00\x00\x01",
                   "\x10\x02\x00\x00\x00\x00\x00\x00\x80\x01\x00\x00\x00\x00\x00\x00\x40");
    }
#undef TOFRO
}

MAIN(testBitSet)
{
<<<<<<< HEAD
    testPlan(30);
=======
    testPlan(77);
>>>>>>> 65ff7ab1
    testGetSetClearFlip();
    testOperators();
    testSerialize();
    return testDone();
}<|MERGE_RESOLUTION|>--- conflicted
+++ resolved
@@ -266,11 +266,7 @@
 
 MAIN(testBitSet)
 {
-<<<<<<< HEAD
-    testPlan(30);
-=======
-    testPlan(77);
->>>>>>> 65ff7ab1
+    testPlan(78);
     testGetSetClearFlip();
     testOperators();
     testSerialize();
