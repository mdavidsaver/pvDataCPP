--- conflicted
+++ resolved
@@ -20,11 +20,7 @@
 static StandardFieldPtr standardField = getStandardField();
 static StandardPVFieldPtr standardPVField = getStandardPVField();
 
-<<<<<<< HEAD
 int main(int, char **)
-=======
-int main(int, char**)
->>>>>>> de70d906
 {
     PVStructurePtr pvStructure = standardPVField->scalar(pvDouble,
         "alarm,timeStamp,display,control,valueAlarm");
